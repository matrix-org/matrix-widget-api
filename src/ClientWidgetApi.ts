--- conflicted
+++ resolved
@@ -1136,18 +1136,12 @@
                     events.push(...stateKeyMap.values());
                 }
             }
-<<<<<<< HEAD
-            await this.transport.send<IUpdateStateToWidgetRequestData>(WidgetApiToWidgetAction.UpdateState, {
-                state: events,
-            });
-=======
             if ((await this.getWidgetVersions()).includes(UnstableApiVersion.MSC2762_UPDATE_STATE)) {
                 // Only send state updates when using UpdateState. Otherwise the SendEvent action will be responsible for state updates.
                 await this.transport.send<IUpdateStateToWidgetRequestData>(WidgetApiToWidgetAction.UpdateState, {
                     state: events,
                 });
             }
->>>>>>> 70326db4
         } finally {
             this.flushRoomStateTask = null;
         }
@@ -1221,18 +1215,12 @@
             // Updates could race with the initial push of the room's state
             if (this.pushRoomStateTasks.size === 0) {
                 // No initial push tasks are pending; safe to send immediately
-<<<<<<< HEAD
-                await this.transport.send<IUpdateStateToWidgetRequestData>(WidgetApiToWidgetAction.UpdateState, {
-                    state: [rawEvent],
-                });
-=======
                 if ((await this.getWidgetVersions()).includes(UnstableApiVersion.MSC2762_UPDATE_STATE)) {
                     // Only send state updates when using UpdateState. Otherwise the SendEvent action will be responsible for state updates.
                     await this.transport.send<IUpdateStateToWidgetRequestData>(WidgetApiToWidgetAction.UpdateState, {
                         state: [rawEvent],
                     });
                 }
->>>>>>> 70326db4
             } else {
                 // Lump the update in with whatever data will be sent in the
                 // initial push later. Even if we set it to an "outdated" entry

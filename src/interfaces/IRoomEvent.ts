/*
 * Copyright 2020 - 2021 The Matrix.org Foundation C.I.C.
 *
 * Licensed under the Apache License, Version 2.0 (the "License");
 * you may not use this file except in compliance with the License.
 * You may obtain a copy of the License at
 *
 *         http://www.apache.org/licenses/LICENSE-2.0
 *
 * Unless required by applicable law or agreed to in writing, software
 * distributed under the License is distributed on an "AS IS" BASIS,
 * WITHOUT WARRANTIES OR CONDITIONS OF ANY KIND, either express or implied.
 * See the License for the specific language governing permissions and
 * limitations under the License.
 */

export interface IRoomEvent {
    type: string;
    sender: string;
    event_id: string; // eslint-disable-line camelcase
    room_id: string; // eslint-disable-line camelcase
    state_key?: string; // eslint-disable-line camelcase
    origin_server_ts: number; // eslint-disable-line camelcase
<<<<<<< HEAD
    content: Record<string, unknown>;
    unsigned: Record<string, unknown>;
=======
    content: unknown;
    unsigned: unknown;
    //MSC4354
    sticky?: {
        duration_ms: number;
    };
    msc4354_sticky?: {
        duration_ms: number;
    };
>>>>>>> 1b96056f
}<|MERGE_RESOLUTION|>--- conflicted
+++ resolved
@@ -21,12 +21,8 @@
     room_id: string; // eslint-disable-line camelcase
     state_key?: string; // eslint-disable-line camelcase
     origin_server_ts: number; // eslint-disable-line camelcase
-<<<<<<< HEAD
     content: Record<string, unknown>;
     unsigned: Record<string, unknown>;
-=======
-    content: unknown;
-    unsigned: unknown;
     //MSC4354
     sticky?: {
         duration_ms: number;
@@ -34,5 +30,4 @@
     msc4354_sticky?: {
         duration_ms: number;
     };
->>>>>>> 1b96056f
 }